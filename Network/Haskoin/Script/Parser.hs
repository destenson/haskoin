--- conflicted
+++ resolved
@@ -298,47 +298,6 @@
     ScriptHashInput i o -> Script $
         (scriptOps $ encodeSimpleInput i) ++ [opPushData $ encodeOutputBS o]
 
-<<<<<<< HEAD
--- | Data type describing an input script spending a pay to script hash
--- output. To spend a script hash output, an input script must provide
--- both a redeem script and a regular input script spending the redeem 
--- script.
-data ScriptHashInput = ScriptHashInput 
-    { -- | Input script spending the redeem script
-      spendSHInput  :: ScriptInput   
-      -- | Redeem script
-    , spendSHOutput :: RedeemScript
-    } deriving (Eq, Show, Read)
-
-instance NFData ScriptHashInput where
-    rnf (ScriptHashInput i r) = rnf i `seq` rnf r
-
--- | Compute a 'Script' from a 'ScriptHashInput'. The 'Script' is a list of 
--- 'ScriptOp' can can be used to build a 'Tx'.
-encodeScriptHash :: ScriptHashInput -> Script
-encodeScriptHash (ScriptHashInput i o) =
-    Script $ (scriptOps si) ++ [opPushData so]
-  where 
-    si = encodeInput i
-    so = encodeOutputBS o
-
--- | Similar to 'encodeScriptHash' but encodes to a ByteString
-encodeScriptHashBS :: ScriptHashInput -> BS.ByteString
-encodeScriptHashBS = encode' . encodeScriptHash
-
--- | Tries to decode a 'ScriptHashInput' from a 'Script'. This function fails
--- if the script can not be parsed as a script hash input.
-decodeScriptHash :: Script -> Either String ScriptHashInput
-decodeScriptHash (Script ops) = case splitAt (length ops - 1) ops of
-    (is,[OP_PUSHDATA bs _]) -> do
-        out <- decodeOutputBS bs
-        flip ScriptHashInput out <$> (decodeInput out $ Script is) 
-    _ -> Left "decodeScriptHash: Script did not match input template"
-
--- | Similar to 'decodeScriptHash' but decodes from a ByteString
-decodeScriptHashBS :: BS.ByteString -> Either String ScriptHashInput
-decodeScriptHashBS = (decodeScriptHash =<<) . decodeToEither 
-=======
 -- | Similar to 'encodeInput' but encodes to a ByteString
 encodeInputBS :: ScriptInput -> BS.ByteString
 encodeInputBS = encode' . encodeInput
@@ -362,4 +321,3 @@
 -- | Similar to 'decodeInput' but decodes from a ByteString
 decodeInputBS :: ScriptOutput -> BS.ByteString -> Either String ScriptInput
 decodeInputBS so = (decodeInput so =<<) . decodeToEither 
->>>>>>> 3755f22e
